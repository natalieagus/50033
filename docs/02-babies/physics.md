--- conflicted
+++ resolved
@@ -125,11 +125,9 @@
 
     void OnCollisionEnter2D(Collision2D col)
     {
-<<<<<<< HEAD
-        if (col.gameObject.CompareTag("Ground") && col.gameObject.CompareTag("Enemies") && col.gameObject.CompareTag("Obstacles") && !onGroundState )
-=======
+
         if (col.gameObject.CompareTag("Ground") || col.gameObject.CompareTag("Enemies") || col.gameObject.CompareTag("Obstacles")) && !onGroundState
->>>>>>> 876c2749
+
         {
             onGroundState = true;
             // update animator state
